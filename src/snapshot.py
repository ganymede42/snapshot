--- conflicted
+++ resolved
@@ -456,11 +456,7 @@
         self.restore_sts.setStyleSheet("background-color : #64C864")
 
         if not status:
-<<<<<<< HEAD
             self.sts_log.log_line("ERROR: No file selected.")
-=======
-            error_str += "ERROR: File is not selected.\n"
->>>>>>> a9eb0b9c
             self.restore_sts.setText("Cannot restore")
             self.restore_sts.setStyleSheet("background-color : #F06464")
         else:
